package main

import (
	"net/http"
	"testing"
)

var defaultExtractor = RequestDataExtractor{
<<<<<<< HEAD
    Address: func(r *http.Request) string { return r.URL.Query().Get("addr") },
    Secret:  func(r *http.Request) string { return r.URL.Query().Get("secret") },
    Domain:  func(r *http.Request) string { return r.URL.Query().Get("domain") },
}

var dynExtractor = RequestDataExtractor{
    Address: func(r *http.Request) string { return r.URL.Query().Get("myip") },
    Secret:  func(r *http.Request) string {     _, sharedSecret, ok := r.BasicAuth()
        if !ok || sharedSecret == "" {
            sharedSecret = r.URL.Query().Get("password")
        }

        return sharedSecret
    },
    Domain:  func(r *http.Request) string { return r.URL.Query().Get("hostname") },
=======
	Address: func(r *http.Request) string { return r.URL.Query().Get("addr") },
	Secret:  func(r *http.Request) string { return r.URL.Query().Get("secret") },
	Domain:  func(r *http.Request) string { return r.URL.Query().Get("domain") },
}

var dynExtractor = RequestDataExtractor{
	Address: func(r *http.Request) string { return r.URL.Query().Get("myip") },
	Secret: func(r *http.Request) string {
		_, sharedSecret, ok := r.BasicAuth()
		if !ok || sharedSecret == "" {
			sharedSecret = r.URL.Query().Get("password")
		}

		return sharedSecret
	},
	Domain: func(r *http.Request) string { return r.URL.Query().Get("hostname") },
>>>>>>> 9a5f524b
}

func TestBuildWebserviceResponseFromRequestToReturnValidObject(t *testing.T) {
	var appConfig = &Config{}
	appConfig.SharedSecret = "changeme"

<<<<<<< HEAD
    req, _ := http.NewRequest("GET", "/update?secret=changeme&domain=foo&addr=1.2.3.4", nil)
    result := BuildWebserviceResponseFromRequest(req, appConfig, defaultExtractor)
=======
	req, _ := http.NewRequest("GET", "/update?secret=changeme&domain=foo&addr=1.2.3.4", nil)
	result := BuildWebserviceResponseFromRequest(req, appConfig, defaultExtractor)
>>>>>>> 9a5f524b

	if result.Success != true {
		t.Fatalf("Expected WebserviceResponse.Success to be true")
	}

	if result.Domain != "foo" {
		t.Fatalf("Expected WebserviceResponse.Domain to be foo")
	}

	if result.Address != "1.2.3.4" {
		t.Fatalf("Expected WebserviceResponse.Address to be 1.2.3.4")
	}

	if result.AddrType != "A" {
		t.Fatalf("Expected WebserviceResponse.AddrType to be A")
	}
}

func TestBuildWebserviceResponseFromRequestToReturnInvalidObjectWhenNoSecretIsGiven(t *testing.T) {
	var appConfig = &Config{}
	appConfig.SharedSecret = "changeme"

<<<<<<< HEAD
    req, _ := http.NewRequest("GET", "/update", nil)
    result := BuildWebserviceResponseFromRequest(req, appConfig, defaultExtractor)
=======
	req, _ := http.NewRequest("GET", "/update", nil)
	result := BuildWebserviceResponseFromRequest(req, appConfig, defaultExtractor)
>>>>>>> 9a5f524b

	if result.Success != false {
		t.Fatalf("Expected WebserviceResponse.Success to be false")
	}
}

func TestBuildWebserviceResponseFromRequestToReturnInvalidObjectWhenInvalidSecretIsGiven(t *testing.T) {
	var appConfig = &Config{}
	appConfig.SharedSecret = "changeme"

<<<<<<< HEAD
    req, _ := http.NewRequest("GET", "/update?secret=foo", nil)
    result := BuildWebserviceResponseFromRequest(req, appConfig, defaultExtractor)
=======
	req, _ := http.NewRequest("GET", "/update?secret=foo", nil)
	result := BuildWebserviceResponseFromRequest(req, appConfig, defaultExtractor)
>>>>>>> 9a5f524b

	if result.Success != false {
		t.Fatalf("Expected WebserviceResponse.Success to be false")
	}
}

func TestBuildWebserviceResponseFromRequestToReturnInvalidObjectWhenNoDomainIsGiven(t *testing.T) {
	var appConfig = &Config{}
	appConfig.SharedSecret = "changeme"

<<<<<<< HEAD
    req, _ := http.NewRequest("GET", "/update?secret=changeme", nil)
    result := BuildWebserviceResponseFromRequest(req, appConfig, defaultExtractor)
=======
	req, _ := http.NewRequest("GET", "/update?secret=changeme", nil)
	result := BuildWebserviceResponseFromRequest(req, appConfig, defaultExtractor)
>>>>>>> 9a5f524b

	if result.Success != false {
		t.Fatalf("Expected WebserviceResponse.Success to be false")
	}
}

func TestBuildWebserviceResponseFromRequestWithMultipleDomains(t *testing.T) {
	var appConfig = &Config{}
	appConfig.SharedSecret = "changeme"

<<<<<<< HEAD
    req, _ := http.NewRequest("GET", "/update?secret=changeme&domain=foo,bar&addr=1.2.3.4", nil)
    result := BuildWebserviceResponseFromRequest(req, appConfig, defaultExtractor)
=======
	req, _ := http.NewRequest("GET", "/update?secret=changeme&domain=foo,bar&addr=1.2.3.4", nil)
	result := BuildWebserviceResponseFromRequest(req, appConfig, defaultExtractor)
>>>>>>> 9a5f524b

	if result.Success != true {
		t.Fatalf("Expected WebserviceResponse.Success to be true")
	}

	if len(result.Domains) != 2 {
		t.Fatalf("Expected WebserviceResponse.Domains length to be 2")
	}

	if result.Domains[0] != "foo" {
		t.Fatalf("Expected WebserviceResponse.Domains[0] to equal 'foo'")
	}

	if result.Domains[1] != "bar" {
		t.Fatalf("Expected WebserviceResponse.Domains[1] to equal 'bar'")
	}
}

func TestBuildWebserviceResponseFromRequestWithMalformedMultipleDomains(t *testing.T) {
	var appConfig = &Config{}
	appConfig.SharedSecret = "changeme"

<<<<<<< HEAD
    req, _ := http.NewRequest("GET", "/update?secret=changeme&domain=foo,&addr=1.2.3.4", nil)
    result := BuildWebserviceResponseFromRequest(req, appConfig, defaultExtractor)
=======
	req, _ := http.NewRequest("GET", "/update?secret=changeme&domain=foo,&addr=1.2.3.4", nil)
	result := BuildWebserviceResponseFromRequest(req, appConfig, defaultExtractor)
>>>>>>> 9a5f524b

	if result.Success != false {
		t.Fatalf("Expected WebserviceResponse.Success to be false")
	}
}

func TestBuildWebserviceResponseFromRequestToReturnInvalidObjectWhenNoAddressIsGiven(t *testing.T) {
	var appConfig = &Config{}
	appConfig.SharedSecret = "changeme"

<<<<<<< HEAD
    req, _ := http.NewRequest("POST", "/update?secret=changeme&domain=foo", nil)
    result := BuildWebserviceResponseFromRequest(req, appConfig, defaultExtractor)
=======
	req, _ := http.NewRequest("POST", "/update?secret=changeme&domain=foo", nil)
	result := BuildWebserviceResponseFromRequest(req, appConfig, defaultExtractor)
>>>>>>> 9a5f524b

	if result.Success != false {
		t.Fatalf("Expected WebserviceResponse.Success to be false")
	}
}

func TestBuildWebserviceResponseFromRequestToReturnInvalidObjectWhenInvalidAddressIsGiven(t *testing.T) {
	var appConfig = &Config{}
	appConfig.SharedSecret = "changeme"

	req, _ := http.NewRequest("GET", "/update?secret=changeme&domain=foo&addr=1.41:2", nil)
	result := BuildWebserviceResponseFromRequest(req, appConfig, defaultExtractor)

	if result.Success != false {
		t.Fatalf("Expected WebserviceResponse.Success to be false")
	}
}

func TestBuildWebserviceResponseFromRequestToReturnValidObjectWithDynExtractor(t *testing.T) {
	var appConfig = &Config{}
	appConfig.SharedSecret = "changeme"

	req, _ := http.NewRequest("GET", "/nic/update?hostname=foo&myip=1.2.3.4", nil)
	req.Header.Add("Authorization", "Basic dXNlcm5hbWU6Y2hhbmdlbWU=") // This is the base-64 encoded value of "username:changeme"

	result := BuildWebserviceResponseFromRequest(req, appConfig, dynExtractor)

	if result.Success != true {
		t.Fatalf("Expected WebserviceResponse.Success to be true")
	}

	if result.Domain != "foo" {
		t.Fatalf("Expected WebserviceResponse.Domain to be foo")
	}

	if result.Address != "1.2.3.4" {
		t.Fatalf("Expected WebserviceResponse.Address to be 1.2.3.4")
	}

	if result.AddrType != "A" {
		t.Fatalf("Expected WebserviceResponse.AddrType to be A")
	}
}

func TestBuildWebserviceResponseFromRequestToReturnInvalidObjectWhenNoSecretIsGivenWithDynExtractor(t *testing.T) {
	var appConfig = &Config{}
	appConfig.SharedSecret = "changeme"

<<<<<<< HEAD
    req, _ := http.NewRequest("GET", "/update?secret=changeme&domain=foo&addr=1.41:2", nil)
    result := BuildWebserviceResponseFromRequest(req, appConfig, defaultExtractor)

    if result.Success != false {
        t.Fatalf("Expected WebserviceResponse.Success to be false")
    }
}

func TestBuildWebserviceResponseFromRequestToReturnValidObjectWithDynExtractor(t *testing.T) {
    var appConfig = &Config{}
    appConfig.SharedSecret = "changeme"

    req, _ := http.NewRequest("GET", "/nic/update?hostname=foo&myip=1.2.3.4", nil)
    req.Header.Add("Authorization", "Basic dXNlcm5hbWU6Y2hhbmdlbWU=") // This is the base-64 encoded value of "username:changeme"

    result := BuildWebserviceResponseFromRequest(req, appConfig, dynExtractor)

    if result.Success != true {
        t.Fatalf("Expected WebserviceResponse.Success to be true")
    }

    if result.Domain != "foo" {
        t.Fatalf("Expected WebserviceResponse.Domain to be foo")
    }

    if result.Address != "1.2.3.4" {
        t.Fatalf("Expected WebserviceResponse.Address to be 1.2.3.4")
    }

    if result.AddrType != "A" {
        t.Fatalf("Expected WebserviceResponse.AddrType to be A")
    }
}

func TestBuildWebserviceResponseFromRequestToReturnInvalidObjectWhenNoSecretIsGivenWithDynExtractor(t *testing.T) {
    var appConfig = &Config{}
    appConfig.SharedSecret = "changeme"

    req, _ := http.NewRequest("GET", "/nic/update", nil)
    result := BuildWebserviceResponseFromRequest(req, appConfig, dynExtractor)
=======
	req, _ := http.NewRequest("GET", "/nic/update", nil)
	result := BuildWebserviceResponseFromRequest(req, appConfig, dynExtractor)
>>>>>>> 9a5f524b

	if result.Success != false {
		t.Fatalf("Expected WebserviceResponse.Success to be false")
	}
}<|MERGE_RESOLUTION|>--- conflicted
+++ resolved
@@ -6,23 +6,6 @@
 )
 
 var defaultExtractor = RequestDataExtractor{
-<<<<<<< HEAD
-    Address: func(r *http.Request) string { return r.URL.Query().Get("addr") },
-    Secret:  func(r *http.Request) string { return r.URL.Query().Get("secret") },
-    Domain:  func(r *http.Request) string { return r.URL.Query().Get("domain") },
-}
-
-var dynExtractor = RequestDataExtractor{
-    Address: func(r *http.Request) string { return r.URL.Query().Get("myip") },
-    Secret:  func(r *http.Request) string {     _, sharedSecret, ok := r.BasicAuth()
-        if !ok || sharedSecret == "" {
-            sharedSecret = r.URL.Query().Get("password")
-        }
-
-        return sharedSecret
-    },
-    Domain:  func(r *http.Request) string { return r.URL.Query().Get("hostname") },
-=======
 	Address: func(r *http.Request) string { return r.URL.Query().Get("addr") },
 	Secret:  func(r *http.Request) string { return r.URL.Query().Get("secret") },
 	Domain:  func(r *http.Request) string { return r.URL.Query().Get("domain") },
@@ -39,20 +22,14 @@
 		return sharedSecret
 	},
 	Domain: func(r *http.Request) string { return r.URL.Query().Get("hostname") },
->>>>>>> 9a5f524b
 }
 
 func TestBuildWebserviceResponseFromRequestToReturnValidObject(t *testing.T) {
 	var appConfig = &Config{}
 	appConfig.SharedSecret = "changeme"
 
-<<<<<<< HEAD
-    req, _ := http.NewRequest("GET", "/update?secret=changeme&domain=foo&addr=1.2.3.4", nil)
-    result := BuildWebserviceResponseFromRequest(req, appConfig, defaultExtractor)
-=======
 	req, _ := http.NewRequest("GET", "/update?secret=changeme&domain=foo&addr=1.2.3.4", nil)
 	result := BuildWebserviceResponseFromRequest(req, appConfig, defaultExtractor)
->>>>>>> 9a5f524b
 
 	if result.Success != true {
 		t.Fatalf("Expected WebserviceResponse.Success to be true")
@@ -75,13 +52,8 @@
 	var appConfig = &Config{}
 	appConfig.SharedSecret = "changeme"
 
-<<<<<<< HEAD
-    req, _ := http.NewRequest("GET", "/update", nil)
-    result := BuildWebserviceResponseFromRequest(req, appConfig, defaultExtractor)
-=======
 	req, _ := http.NewRequest("GET", "/update", nil)
 	result := BuildWebserviceResponseFromRequest(req, appConfig, defaultExtractor)
->>>>>>> 9a5f524b
 
 	if result.Success != false {
 		t.Fatalf("Expected WebserviceResponse.Success to be false")
@@ -92,13 +64,8 @@
 	var appConfig = &Config{}
 	appConfig.SharedSecret = "changeme"
 
-<<<<<<< HEAD
-    req, _ := http.NewRequest("GET", "/update?secret=foo", nil)
-    result := BuildWebserviceResponseFromRequest(req, appConfig, defaultExtractor)
-=======
 	req, _ := http.NewRequest("GET", "/update?secret=foo", nil)
 	result := BuildWebserviceResponseFromRequest(req, appConfig, defaultExtractor)
->>>>>>> 9a5f524b
 
 	if result.Success != false {
 		t.Fatalf("Expected WebserviceResponse.Success to be false")
@@ -109,13 +76,8 @@
 	var appConfig = &Config{}
 	appConfig.SharedSecret = "changeme"
 
-<<<<<<< HEAD
-    req, _ := http.NewRequest("GET", "/update?secret=changeme", nil)
-    result := BuildWebserviceResponseFromRequest(req, appConfig, defaultExtractor)
-=======
 	req, _ := http.NewRequest("GET", "/update?secret=changeme", nil)
 	result := BuildWebserviceResponseFromRequest(req, appConfig, defaultExtractor)
->>>>>>> 9a5f524b
 
 	if result.Success != false {
 		t.Fatalf("Expected WebserviceResponse.Success to be false")
@@ -126,13 +88,8 @@
 	var appConfig = &Config{}
 	appConfig.SharedSecret = "changeme"
 
-<<<<<<< HEAD
-    req, _ := http.NewRequest("GET", "/update?secret=changeme&domain=foo,bar&addr=1.2.3.4", nil)
-    result := BuildWebserviceResponseFromRequest(req, appConfig, defaultExtractor)
-=======
 	req, _ := http.NewRequest("GET", "/update?secret=changeme&domain=foo,bar&addr=1.2.3.4", nil)
 	result := BuildWebserviceResponseFromRequest(req, appConfig, defaultExtractor)
->>>>>>> 9a5f524b
 
 	if result.Success != true {
 		t.Fatalf("Expected WebserviceResponse.Success to be true")
@@ -155,13 +112,8 @@
 	var appConfig = &Config{}
 	appConfig.SharedSecret = "changeme"
 
-<<<<<<< HEAD
-    req, _ := http.NewRequest("GET", "/update?secret=changeme&domain=foo,&addr=1.2.3.4", nil)
-    result := BuildWebserviceResponseFromRequest(req, appConfig, defaultExtractor)
-=======
 	req, _ := http.NewRequest("GET", "/update?secret=changeme&domain=foo,&addr=1.2.3.4", nil)
 	result := BuildWebserviceResponseFromRequest(req, appConfig, defaultExtractor)
->>>>>>> 9a5f524b
 
 	if result.Success != false {
 		t.Fatalf("Expected WebserviceResponse.Success to be false")
@@ -172,13 +124,8 @@
 	var appConfig = &Config{}
 	appConfig.SharedSecret = "changeme"
 
-<<<<<<< HEAD
-    req, _ := http.NewRequest("POST", "/update?secret=changeme&domain=foo", nil)
-    result := BuildWebserviceResponseFromRequest(req, appConfig, defaultExtractor)
-=======
 	req, _ := http.NewRequest("POST", "/update?secret=changeme&domain=foo", nil)
 	result := BuildWebserviceResponseFromRequest(req, appConfig, defaultExtractor)
->>>>>>> 9a5f524b
 
 	if result.Success != false {
 		t.Fatalf("Expected WebserviceResponse.Success to be false")
@@ -227,51 +174,8 @@
 	var appConfig = &Config{}
 	appConfig.SharedSecret = "changeme"
 
-<<<<<<< HEAD
-    req, _ := http.NewRequest("GET", "/update?secret=changeme&domain=foo&addr=1.41:2", nil)
-    result := BuildWebserviceResponseFromRequest(req, appConfig, defaultExtractor)
-
-    if result.Success != false {
-        t.Fatalf("Expected WebserviceResponse.Success to be false")
-    }
-}
-
-func TestBuildWebserviceResponseFromRequestToReturnValidObjectWithDynExtractor(t *testing.T) {
-    var appConfig = &Config{}
-    appConfig.SharedSecret = "changeme"
-
-    req, _ := http.NewRequest("GET", "/nic/update?hostname=foo&myip=1.2.3.4", nil)
-    req.Header.Add("Authorization", "Basic dXNlcm5hbWU6Y2hhbmdlbWU=") // This is the base-64 encoded value of "username:changeme"
-
-    result := BuildWebserviceResponseFromRequest(req, appConfig, dynExtractor)
-
-    if result.Success != true {
-        t.Fatalf("Expected WebserviceResponse.Success to be true")
-    }
-
-    if result.Domain != "foo" {
-        t.Fatalf("Expected WebserviceResponse.Domain to be foo")
-    }
-
-    if result.Address != "1.2.3.4" {
-        t.Fatalf("Expected WebserviceResponse.Address to be 1.2.3.4")
-    }
-
-    if result.AddrType != "A" {
-        t.Fatalf("Expected WebserviceResponse.AddrType to be A")
-    }
-}
-
-func TestBuildWebserviceResponseFromRequestToReturnInvalidObjectWhenNoSecretIsGivenWithDynExtractor(t *testing.T) {
-    var appConfig = &Config{}
-    appConfig.SharedSecret = "changeme"
-
-    req, _ := http.NewRequest("GET", "/nic/update", nil)
-    result := BuildWebserviceResponseFromRequest(req, appConfig, dynExtractor)
-=======
 	req, _ := http.NewRequest("GET", "/nic/update", nil)
 	result := BuildWebserviceResponseFromRequest(req, appConfig, dynExtractor)
->>>>>>> 9a5f524b
 
 	if result.Success != false {
 		t.Fatalf("Expected WebserviceResponse.Success to be false")
